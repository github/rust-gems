--- conflicted
+++ resolved
@@ -419,11 +419,7 @@
     use std::io::Write;
 
     use itertools::Itertools;
-<<<<<<< HEAD
-    use rand::{seq::IteratorRandom, RngCore, SeedableRng};
-=======
-    use rand::RngCore;
->>>>>>> 08316ba8
+    use rand::{rngs::StdRng, seq::IteratorRandom, RngCore};
 
     use crate::{
         build_hasher::UnstableDefaultBuildHasher,
@@ -661,44 +657,44 @@
     // This helper exists in order to easily test serializing types with different
     // bucket types in the MSB sparse bit field representation. See tests below.
     #[cfg(target_endian = "little")]
-    fn serialization_round_trip<C: GeoConfig<Diff> + Default>() {
-        let mut rnd = rand::rngs::StdRng::from_os_rng();
+    fn serialization_round_trip<C: GeoConfig<Diff> + Default>(rnd: &mut StdRng) {
         // Run 100 simulations of random values being put into
         // a diff counter. "Serializing" to a vector to emulate
         // writing to a disk, and then deserializing and asserting
         // the filters are equal.
-        for _ in 0..100 {
-            let mut before = GeoDiffCount::<'_, C>::default();
-            // Select a random number of items to insert.
-            let items = (1..1000).choose(&mut rnd).unwrap();
-            for _ in 0..items {
-                before.push_hash(rnd.next_u64());
-            }
-            let mut writer = vec![];
-            // Insert some padding to emulate alignment issues with the slices.
-            // A previous version of this test never panicked even though we were
-            // violating the alignment preconditions for the `from_raw_parts` function.
-            let padding = [0_u8; 8];
-            let pad_amount = (0..8).choose(&mut rnd).unwrap();
-            writer.write_all(&padding[..pad_amount]).unwrap();
-            before.write(&mut writer).unwrap();
-            let after =
-                GeoDiffCount::<'_, C>::from_bytes(before.config.clone(), &writer[pad_amount..]);
-            assert_eq!(before, after);
-        }
+        let mut before = GeoDiffCount::<'_, C>::default();
+        // Select a random number of items to insert.
+        let items = (1..1000).choose(rnd).unwrap();
+        for _ in 0..items {
+            before.push_hash(rnd.next_u64());
+        }
+        let mut writer = vec![];
+        // Insert some padding to emulate alignment issues with the slices.
+        // A previous version of this test never panicked even though we were
+        // violating the alignment preconditions for the `from_raw_parts` function.
+        let padding = [0_u8; 8];
+        let pad_amount = (0..8).choose(rnd).unwrap();
+        writer.write_all(&padding[..pad_amount]).unwrap();
+        before.write(&mut writer).unwrap();
+        let after = GeoDiffCount::<'_, C>::from_bytes(before.config.clone(), &writer[pad_amount..]);
+        assert_eq!(before, after);
     }
 
     #[test]
     #[cfg(target_endian = "little")]
     fn test_serialization_round_trip_7() {
-        // Uses a u16 for MSB buckets.
-        serialization_round_trip::<GeoDiffConfig7>();
+        prng_test_harness(100, |rnd| {
+            // Uses a u16 for MSB buckets.
+            serialization_round_trip::<GeoDiffConfig7>(rnd);
+        });
     }
 
     #[test]
     #[cfg(target_endian = "little")]
     fn test_serialization_round_trip_13() {
-        // Uses a u32 for MSB buckets.
-        serialization_round_trip::<GeoDiffConfig13>();
+        prng_test_harness(100, |rnd| {
+            // Uses a u32 for MSB buckets.
+            serialization_round_trip::<GeoDiffConfig13>(rnd);
+        });
     }
 }