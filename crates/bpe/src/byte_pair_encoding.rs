--- conflicted
+++ resolved
@@ -553,22 +553,7 @@
     }
 }
 
-<<<<<<< HEAD
-#[cfg(feature = "rand")]
-fn is_char_boundary(b: u8) -> bool {
-    // Single byte encodings satisfy the bit pattern 0xxxxxxx, i.e. b < 128
-    // Continuation bytes satisfy the bit pattern 10xxxxxx, i.e. b < 192
-    // The rest are bytes belonging to the first byte of multi byte encodings (11xxxxxx): b >= 192
-    // When interpreting the byte representation as signed integers, then numbers in the range 128..192
-    // correspond to the smallest representable numbers. I.e. the two ranges [0, 128) and [192, 256) can
-    // be tested with a single signed comparison.
-    b as i8 >= -0x40 // NB: b < 128 || b >= 192
-}
-
 /// Create a random test string for the given [`BytePairEncoding`]. The string will be at least [`min_bytes`] long.
-=======
-/// Generate a test string by concatenating random tokens.
->>>>>>> b42989e2
 #[cfg(feature = "rand")]
 pub fn create_test_string(bpe: &BytePairEncoding, min_bytes: usize) -> String {
     create_test_string_with_predicate(bpe, min_bytes, |_| true)
@@ -584,55 +569,33 @@
     predicate: impl Fn(&str) -> bool,
 ) -> String {
     use rand::{thread_rng, Rng};
-<<<<<<< HEAD
-    // the bytes we accumulated thus far
-    let mut bytes = Vec::new();
+    // the string we accumulated thus far
+    let mut result = String::new();
     // the tokens we added so we can backtrack
     let mut tokens = Vec::new();
-    // the number of valid UTF-8 bytes
-    let mut valid_bytes = 0;
-    'keep: while valid_bytes < min_bytes {
+    'keep: while result.len() < min_bytes {
         // try a few times to find a suitable token
-        for _ in 0..8 {
+        'next: for _ in 0..8 {
             // pick a random token and provisionally add it
-            let i = thread_rng().gen_range(0..bpe.num_tokens());
-            bytes.extend(bpe.token_bytes(i as u32));
-            // test if the additional bytes are valid utf-8
-            // the last character is not included, because it may be incomplete
-            let last = bytes
-                .iter()
-                .rev()
-                .find_position(|b| is_char_boundary(**b))
-                .map_or(0, |(offset, _)| bytes.len() - (offset + 1));
-            assert!(last >= valid_bytes);
-            if std::str::from_utf8(&bytes[valid_bytes..last]).is_ok()
-                && predicate(std::str::from_utf8(&bytes[0..last]).expect("should be valid"))
-            {
+            let i = thread_rng().gen_range(0..bpe.num_tokens()) as u32;
+            // We only use tokens that are valid UTF-8. This is true for ~99% of tokens in OpenAI's
+            // token set. The chance of constructing a valid UTF-8 character across a token boundary
+            // by picking random tokens is so small that it is unlikely to happen anyway.
+            if let Ok(token) = std::str::from_utf8(bpe.token_bytes(i)) {
+                result.push_str(token);
+            } else {
+                continue 'next;
+            }
+            if predicate(&result) {
                 tokens.push(i);
-                valid_bytes = last;
                 continue 'keep;
             } else {
-                bytes.truncate(bytes.len() - bpe.token_len(i as u32));
+                result.truncate(result.len() - bpe.token_len(i));
             }
         }
         // we didn't find anything after a few tries, backtrack
         if let Some(i) = tokens.pop() {
-            bytes.truncate(bytes.len() - bpe.token_len(i as u32));
-            valid_bytes = bytes
-                .iter()
-                .rev()
-                .find_position(|b| is_char_boundary(**b))
-                .map_or(0, |(offset, _)| bytes.len() - (offset + 1));
-=======
-    let mut result = String::new();
-    while result.len() < min_bytes {
-        let i = thread_rng().gen_range(0..bpe.num_tokens());
-        // We only use tokens that are valid UTF-8. This is true for ~99% of tokens in OpenAI's
-        // token set. The chance of constructing a valid UTF-8 character across a token boundary
-        // by picking random tokens is so small that it is unlikely to happen anyway.
-        if let Ok(token) = std::str::from_utf8(bpe.token_bytes(i as u32)) {
-            result.push_str(token);
->>>>>>> b42989e2
+            result.truncate(result.len() - bpe.token_len(i));
         }
     }
     result
