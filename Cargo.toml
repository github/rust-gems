--- conflicted
+++ resolved
@@ -2,12 +2,9 @@
 
 members = [
     "crates/*",
-<<<<<<< HEAD
+    "crates/bpe/benchmarks",
     "crates/bpe/bindings/python",
-=======
-    "crates/bpe/benchmarks",
     "crates/bpe/tests",
->>>>>>> 4b41c262
 ]
 resolver = "2"
 
